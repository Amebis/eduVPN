# Development of eduVPN and Let's Connect! Clients for Windows


## Folders

- _bin_: Automation scripts
   - _Debug_: Debug binaries
   - _Release_: Release binaries
   - _OpenVPN_: OpenVPN upstream binaries
   - _Setup_: MSI packages and EXE installer
- _eduEd25519_: libsodium wrapper providing Ed25519 signing and verifying support to C#/.NET
- _eduJSON_: Lightweight JSON parser
- _eduOAuth_: OAuth 2.0 library
- _eduOpenVPN_: OpenVPN IPC for C#/.NET
- _eduVPN_: Client logic (Model and View Model)
- _eduVPN.Client_: eduVPN client application (Shell)
- _eduVPN.Resources_: Native resources for Windows MUI - localizable names and descriptions for Start Menu shortcuts
- _eduVPN.Views_: Client UI (View)
- _Install_: Theme files for WiX Standard Bootstrapper Application
- _LetsConnect.Client_: Let's Connect! client application (Shell)
- _OpenVPN.Resources_: Native resources for Windows MUI - localizable names and descriptions for system services names

<<<<<<< HEAD
=======

## Pre-requisites
>>>>>>> 35e2d15e

1. [Visual Studio 2017 Community Edition](https://www.visualstudio.com/vs/community/)
   - Workloads
      - .NET desktop development
      - Desktop development with C++ (required by eduEd25519 and OpenVPN submodules, eduVPN.Resources and OpenVPN.Resources resource projects)
   - Individual components
      - Code tools
         - Git for Windows (if not installed by other means)
      - Compilers, build tools, and runtimes
         - Windows Universal CRT SDK (required to compile openvpnserv.exe)
      - SDKs, libraries, and frameworks
         - Windows 8.1 SDK (required to compile openvpnserv.exe)
2. [nuget.exe](https://www.nuget.org/downloads) in the path
3. eduVPN source code: clone the project _including_ sub-modules from the [eduVPN GitHub repository](https://github.com/Amebis/eduVPN) using `git clone --recurse-submodules https://github.com/Amebis/eduVPN.git eduVPN` command.
4. TAP-Windows driver: [official](https://openvpn.net/index.php/open-source/downloads.html) or the one included in the eduVPN source tree in the _bin\Setup_ folder.
5. .NET Framework 3.5: can be installed from _Control Panel_ » _Programs and Features_ » _Turn Windows features on or off_ (required by WiX Toolset)
6. [WiX Toolset 3.11 or later](http://wixtoolset.org/releases/v3.11/stable) (required for MSI and EXE installer packaging)

<<<<<<< HEAD

### Pre-requisites

1. [Visual Studio 2017 Community Edition](https://www.visualstudio.com/vs/community/)
   - Workloads
      - .NET desktop development
      - Desktop development with C++ (required by eduEd25519 and OpenVPN submodules, eduVPN.Resources and OpenVPN.Resources resource projects)
   - Individual components
      - Code tools
         - Git for Windows (if not installed by other means)
      - Compilers, build tools, and runtimes
         - Windows Universal CRT SDK (required to compile openvpnserv.exe)
      - SDKs, libraries, and frameworks
         - Windows 8.1 SDK (required to compile openvpnserv.exe)
2. [nuget.exe](https://www.nuget.org/downloads) in the path
3. eduVPN source code: clone the project _including_ sub-modules from the [eduVPN GitHub repository](https://github.com/Amebis/eduVPN) using `git clone --recurse-submodules https://github.com/Amebis/eduVPN.git eduVPN` command.
4. TAP-Windows driver: [official](https://openvpn.net/index.php/open-source/downloads.html) or the one included in the eduVPN source tree in the _bin\Setup_ folder.
5. .NET Framework 3.5: can be installed from _Control Panel_ » _Programs and Features_ » _Turn Windows features on or off_ (required by WiX Toolset)
6. [WiX Toolset 3.11 or later](http://wixtoolset.org/releases/v3.11/stable) (required for MSI and EXE installer packaging)

=======
>>>>>>> 35e2d15e

### Code Signing

In order to have the build process digitally sign the release output files, one should provide the following:

1. A signing certificate installed in the building user’s certificate store.
2. The following variables in the environment:
   - `ManifestCertificateThumbprint` - set the value to certificate’s SHA1 thumbprint (hexadecimal, without spaces, e.g. `bc0d8da45f9eeefcbe4e334e1fc262804df88d7e`).
   - `ManifestTimestampRFC3161Url` - set the value to URL used to perform timestamp signature (e.g. `http://sha256timestamp.ws.symantec.com/sha256/timestamp`). In order to perform the timestamp signing successfully, the computer running the build should be online and able to access this URL.

<<<<<<< HEAD

### Initial Registration
=======

## Building and Packaging

### Testing and Debugging

#### Initial Registration
>>>>>>> 35e2d15e

The registration prepares the working environment for the eduVPN and Let's Connect! clients, much like the setup does. It performs the following:
- Prepares local OpenVPN binaries.
- Builds, installs and starts OpenVPN Interactive Service.
- Builds the Debug version of the eduVPN and Let's Connect! clients.
- Creates Start Menu shortcuts.

1. Start the _x64 Native Tools Command Prompt for VS 2017_ elevated (_Start_ » _All Programs_ » _Visual Studio 2017_ » _Visual Studio Tools_ » _VC_ » Right click _x64 Native Tools Command Prompt for VS 2017_ » _Run as Administrator_). x86 build environment can be used when the 32-bit version is preferred.
2. `cd` to the project folder - the one where `eduVPN.sln` and `Makefile` files are located.
3. Start the initial build and registration using `nmake Register` command. This command will:
   - Build the Debug version.
   - Create a Start menu eduVPN and Let's Connect! client shortcuts.
   - Install OpenVPN Interactive Service: one instance per client.
4. The clients can now be started using the Start menu shortcut.


<<<<<<< HEAD
### Debugging Clients
=======
#### Debugging Clients
>>>>>>> 35e2d15e

1. Perform the [initial registration](#initial-registration) described above.
2. Open the `eduVPN.sln` file (with VS2017).
3. _Build_ » _Configuration Manager..._: Select desired active solution and platform. Please note _AnyCPU_ is not supported (yet).
4. In the _Solution Explorer_ pane, locate _eduVPN.Client_ or _LetsConnect.Client_ project, right click on it, and _Set as StartUp Project_.
5. _Build_ » _Build Solution_.
6. _Debug_ » _Start Debugging_.


### Building MSI Packages and EXE Installer

1. Start the _x64 Native Tools Command Prompt for VS 2017_ (_Start_ » _All Programs_ » _Visual Studio 2017_ » _Visual Studio Tools_ » _VC_ » _x64 Native Tools Command Prompt for VS 2017_). x86 build environment can be used if required too. Both versions build all MSI packages and EXE installers
2. `cd` to the project folder - the one where `eduVPN.sln` and `Makefile` files are located.
3. Start the MSI build using `nmake Setup` command.
4. The MSI packages and EXE installers will be saved to the `bin\Setup` folder.<|MERGE_RESOLUTION|>--- conflicted
+++ resolved
@@ -20,11 +20,8 @@
 - _LetsConnect.Client_: Let's Connect! client application (Shell)
 - _OpenVPN.Resources_: Native resources for Windows MUI - localizable names and descriptions for system services names
 
-<<<<<<< HEAD
-=======
 
 ## Pre-requisites
->>>>>>> 35e2d15e
 
 1. [Visual Studio 2017 Community Edition](https://www.visualstudio.com/vs/community/)
    - Workloads
@@ -43,29 +40,6 @@
 5. .NET Framework 3.5: can be installed from _Control Panel_ » _Programs and Features_ » _Turn Windows features on or off_ (required by WiX Toolset)
 6. [WiX Toolset 3.11 or later](http://wixtoolset.org/releases/v3.11/stable) (required for MSI and EXE installer packaging)
 
-<<<<<<< HEAD
-
-### Pre-requisites
-
-1. [Visual Studio 2017 Community Edition](https://www.visualstudio.com/vs/community/)
-   - Workloads
-      - .NET desktop development
-      - Desktop development with C++ (required by eduEd25519 and OpenVPN submodules, eduVPN.Resources and OpenVPN.Resources resource projects)
-   - Individual components
-      - Code tools
-         - Git for Windows (if not installed by other means)
-      - Compilers, build tools, and runtimes
-         - Windows Universal CRT SDK (required to compile openvpnserv.exe)
-      - SDKs, libraries, and frameworks
-         - Windows 8.1 SDK (required to compile openvpnserv.exe)
-2. [nuget.exe](https://www.nuget.org/downloads) in the path
-3. eduVPN source code: clone the project _including_ sub-modules from the [eduVPN GitHub repository](https://github.com/Amebis/eduVPN) using `git clone --recurse-submodules https://github.com/Amebis/eduVPN.git eduVPN` command.
-4. TAP-Windows driver: [official](https://openvpn.net/index.php/open-source/downloads.html) or the one included in the eduVPN source tree in the _bin\Setup_ folder.
-5. .NET Framework 3.5: can be installed from _Control Panel_ » _Programs and Features_ » _Turn Windows features on or off_ (required by WiX Toolset)
-6. [WiX Toolset 3.11 or later](http://wixtoolset.org/releases/v3.11/stable) (required for MSI and EXE installer packaging)
-
-=======
->>>>>>> 35e2d15e
 
 ### Code Signing
 
@@ -76,17 +50,12 @@
    - `ManifestCertificateThumbprint` - set the value to certificate’s SHA1 thumbprint (hexadecimal, without spaces, e.g. `bc0d8da45f9eeefcbe4e334e1fc262804df88d7e`).
    - `ManifestTimestampRFC3161Url` - set the value to URL used to perform timestamp signature (e.g. `http://sha256timestamp.ws.symantec.com/sha256/timestamp`). In order to perform the timestamp signing successfully, the computer running the build should be online and able to access this URL.
 
-<<<<<<< HEAD
-
-### Initial Registration
-=======
 
 ## Building and Packaging
 
 ### Testing and Debugging
 
 #### Initial Registration
->>>>>>> 35e2d15e
 
 The registration prepares the working environment for the eduVPN and Let's Connect! clients, much like the setup does. It performs the following:
 - Prepares local OpenVPN binaries.
@@ -103,11 +72,7 @@
 4. The clients can now be started using the Start menu shortcut.
 
 
-<<<<<<< HEAD
-### Debugging Clients
-=======
 #### Debugging Clients
->>>>>>> 35e2d15e
 
 1. Perform the [initial registration](#initial-registration) described above.
 2. Open the `eduVPN.sln` file (with VS2017).
